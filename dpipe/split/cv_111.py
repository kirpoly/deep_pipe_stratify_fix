import numpy as np
from sklearn.model_selection import KFold, train_test_split
from dpipe.dataset import Dataset
from dpipe.config import register


def extract(l, ids):
    return [l[i] for i in ids]


@register()
def cv_111(dataset: Dataset, *, val_size, n_splits):
    ids = dataset.patient_ids
    cv = KFold(n_splits=n_splits, shuffle=True, random_state=17)

<<<<<<< HEAD
    train_val_test = []
    for train, test in cv.split(ids):
        train = [ids[i] for i in train]
        test = [ids[i] for i in test]
        train, val = train_test_split(train, test_size=val_size,
                                      random_state=25)
        train_val_test.append((list(train), list(val), list(test)))
    return train_val_test
=======
    train_val_test_ids = []
    for i, (train_val_indices, test_indices) in enumerate(cv.split(ids)):
        train_val_ids = extract(ids, train_val_indices)
        test_ids = extract(ids, test_indices)
        train_ids, val_ids = train_test_split(
            train_val_ids, test_size=val_size, random_state=25 + i
        )
        train_val_test_ids.append((train_ids, val_ids, test_ids))

    return train_val_test_ids


def group_train_test_split(x, groups, *, train_size=None, test_size=None,
                           random_state=None, shuffle=True):
    train_groups, test_groups = train_test_split(
        np.unique(groups), train_size=train_size, test_size=test_size,
        random_state=random_state, shuffle=shuffle
    )
    return ([o for i, o in enumerate(x) if groups[i] in train_groups],
            [o for i, o in enumerate(x) if groups[i] in test_groups])
>>>>>>> 76eb9344


class ShuffleGroupKFold(KFold):
    def split(self, groups):
        names_unique = np.unique(groups)

        for train, test in super().split(names_unique, names_unique):
            train = np.in1d(groups, names_unique[train])
            test = np.in1d(groups, names_unique[test])

            yield np.where(train)[0], np.where(test)[0]


@register()
def group_cv_111(dataset: Dataset, *, val_size, n_splits):
    """
    In order to use this splitter, your Dataset needs to have
     a 'groups' property.
    """
    ids = dataset.patient_ids
    groups = dataset.groups
    cv = ShuffleGroupKFold(n_splits=n_splits, shuffle=True, random_state=17)

    train_val_test_ids = []
    for i, (train_val_indices, test_indices) in enumerate(cv.split(groups)):
        train_ids, val_ids = group_train_test_split(
            extract(ids, train_val_indices), extract(groups, train_val_indices),
            test_size=val_size, shuffle=True, random_state=25 + i
        )
        train_val_test_ids.append((train_ids, val_ids,
                                   extract(ids, test_indices)))

    return train_val_test_ids


@register()
def group_cv_111_pure_011(dataset: Dataset, *, val_size, n_splits):
    """
    In order to use this splitter, your Dataset needs to have
     a 'groups' property.
    """

    def _extract_pure(ids):
        return list(filter(lambda x: '^' not in x, ids))

    split = group_cv_111(dataset=dataset, val_size=val_size, n_splits=n_splits)

    return [(train, _extract_pure(val), _extract_pure(test))
            for train, val, test in split]<|MERGE_RESOLUTION|>--- conflicted
+++ resolved
@@ -13,16 +13,6 @@
     ids = dataset.patient_ids
     cv = KFold(n_splits=n_splits, shuffle=True, random_state=17)
 
-<<<<<<< HEAD
-    train_val_test = []
-    for train, test in cv.split(ids):
-        train = [ids[i] for i in train]
-        test = [ids[i] for i in test]
-        train, val = train_test_split(train, test_size=val_size,
-                                      random_state=25)
-        train_val_test.append((list(train), list(val), list(test)))
-    return train_val_test
-=======
     train_val_test_ids = []
     for i, (train_val_indices, test_indices) in enumerate(cv.split(ids)):
         train_val_ids = extract(ids, train_val_indices)
@@ -43,7 +33,6 @@
     )
     return ([o for i, o in enumerate(x) if groups[i] in train_groups],
             [o for i, o in enumerate(x) if groups[i] in test_groups])
->>>>>>> 76eb9344
 
 
 class ShuffleGroupKFold(KFold):
