import random

import pdp
from pdp import product_generator
import numpy as np

from dpipe.medim import patch
from .blocks import cache_function, make_source_random, make_block_load_x_y, make_batch_blocks

spatial_dims = (-3, -2, -1)


def find_cancer(y, y_patch_size):
    if len(y.shape) == 3:
        mask = y > 0
    elif len(y.shape) == 4:
        mask = np.any(y, axis=0)
    else:
        raise ValueError('wrong number of dimensions ')
    assert np.any(mask), f'No cancer voxels found'
    return patch.find_masked_patch_center_indices(mask, patch_size=y_patch_size)


def make_block_find_cancer(y_patch_size, *, buffer_size):
    @cache_function
    def add_cancer(o):
        o['cancer'] = find_cancer(o['y'], y_patch_size)
        return o

    return pdp.One2One(add_cancer, buffer_size=buffer_size)


def make_block_find_padding(buffer_size):
    @cache_function
    def add_padding(o):
        o['padding'] = np.min(o['x'], axis=spatial_dims, keepdims=True)
        return o

    return pdp.One2One(add_padding, buffer_size=buffer_size)


def get_random_center_idx(y, y_patch_size, spatial_dims):
    y_shape = np.array(y.shape)
    if np.all(y_patch_size <= y_shape[list(spatial_dims)]):
        spatial_center_idx = patch.sample_uniform_center_index(x_shape=y_shape, spatial_patch_size=y_patch_size,
                                                               spatial_dims=spatial_dims)
    else:
        spatial_center_idx = y_shape[list(spatial_dims)] // 2
    return spatial_center_idx


def extract_patches(x, patch_sizes, center_idx, padding_values, spatial_dims):
    return [patch.extract_patch(x, spatial_center_idx=center_idx, spatial_dims=spatial_dims,
                                spatial_patch_size=x_patch_size, padding_values=padding_values)
            for x_patch_size in patch_sizes]


def make_patch_3d_iter(ids, load_x, load_y, *, batch_size, x_patch_sizes, y_patch_size, buffer_size):
    x_patch_sizes = np.array(x_patch_sizes)
    y_patch_size = np.array(y_patch_size)

    def _extract_patches(o):
        center_idx = get_random_center_idx(o['y'], y_patch_size, spatial_dims=spatial_dims)

        xs = extract_patches(o['x'], patch_sizes=x_patch_sizes, center_idx=center_idx, padding_values=o['padding'],
                             spatial_dims=spatial_dims)
        y, = extract_patches(o['y'], patch_sizes=[y_patch_size], center_idx=center_idx, padding_values=0,
                             spatial_dims=spatial_dims)

        return (*xs, y)

<<<<<<< HEAD
    return pdp.Pipeline(
        make_source_random(3),
        make_block_load_x_y(load_x, load_y, buffer_size=len(ids)),
        make_block_find_padding(buffer_size=len(ids)),
=======
    return product_generator(
        pdp.Source(random_seq, buffer_size=3),
        pdp.One2One(_load_patient, buffer_size=len(ids)),
        pdp.One2One(_find_padding_values, buffer_size=len(ids)),
>>>>>>> 84186128
        pdp.One2One(_extract_patches, buffer_size=batch_size),
        *make_batch_blocks(batch_size, buffer_size=buffer_size)
    )


def make_patch_3d_strat_iter(ids, load_x, load_y, *, batch_size, x_patch_sizes, y_patch_size, nonzero_fraction,
                             buffer_size):
    x_patch_sizes = np.array(x_patch_sizes)
    y_patch_size = np.array(y_patch_size)

    def _extract_patches(o):
        if np.random.uniform() < nonzero_fraction:
            center_idx = random.choice(o['cancer'])
        else:
            center_idx = get_random_center_idx(o['y'], y_patch_size, spatial_dims=spatial_dims)

        xs = extract_patches(o['x'], patch_sizes=x_patch_sizes, center_idx=center_idx, padding_values=o['padding'],
                             spatial_dims=spatial_dims)
<<<<<<< HEAD
        y, = extract_patches(o['y'], patch_sizes=[y_patch_size], center_idx=center_idx, padding_values=0,
                             spatial_dims=spatial_dims)
        return (*xs, y)

    return pdp.Pipeline(
        make_source_random(ids),
        make_block_load_x_y(load_x, load_y, buffer_size=len(ids)),
        make_block_find_padding(len(ids)),
        make_block_find_cancer(y_patch_size, buffer_size=len(ids)),
=======
        y, = extract_patches(y, patch_sizes=[y_patch_size], center_idx=center_idx, padding_values=0,
                             spatial_dims=spatial_dims)
        return (*xs, y)

    return product_generator(
        pdp.Source(random_seq, buffer_size=3),
        pdp.One2One(_load_patient, buffer_size=len(ids)),
        pdp.One2One(_find_cancer_and_padding_values, buffer_size=len(ids)),
        pdp.One2One(_extract_patches, buffer_size=batch_size),
        pdp.Many2One(chunk_size=batch_size, buffer_size=3),
        pdp.One2One(pdp.combine_batches, buffer_size=buffer_size)
    )


def make_patch_3d_strat_iter_quantiles(ids, load_x, load_y, *, batch_size, x_patch_sizes, y_patch_size,
                                       nonzero_fraction, buffer_size, n_quantiles):
    x_patch_sizes = np.array(x_patch_sizes)
    y_patch_size = np.array(y_patch_size)

    spatial_dims = [-3, -2, -1]

    random_seq = iter(functools.partial(random.choice, ids), None)

    @functools.lru_cache(len(ids))
    def _load_patient(patient_id):
        return Patient(patient_id, load_x(patient_id), load_y(patient_id))

    @functools.lru_cache(len(ids))
    def _find_cancer_and_padding_values_and_quantiles_(patient: Patient):
        x, y, cancer_ids, padding_vals = find_cancer_and_padding_values(
            patient.x, patient.y, y_patch_size=y_patch_size, spatial_dims=spatial_dims
        )
        quantiles = np.percentile(x, np.linspace(0, 100, n_quantiles))
        return x, y, cancer_ids, padding_vals, quantiles

    @pdp.pack_args
    def _extract_patches(x, y, cancer_center_indices, padding_values, quantiles):
        if np.random.uniform() < nonzero_fraction:
            center_idx = random.choice(cancer_center_indices)
        else:
            center_idx = get_random_center_idx(y, y_patch_size, spatial_dims=spatial_dims)

        xs = extract_patches(x, patch_sizes=x_patch_sizes, center_idx=center_idx, padding_values=padding_values,
                             spatial_dims=spatial_dims)
        y, = extract_patches(y, patch_sizes=[y_patch_size], center_idx=center_idx, padding_values=0,
                             spatial_dims=spatial_dims)
        return (*xs, quantiles, y)

    return product_generator(
        pdp.Source(random_seq, buffer_size=3),
        pdp.One2One(_load_patient, buffer_size=len(ids)),
        pdp.One2One(_find_cancer_and_padding_values_and_quantiles_, buffer_size=len(ids)),
        pdp.One2One(_extract_patches, buffer_size=batch_size),
        pdp.Many2One(chunk_size=batch_size, buffer_size=3),
        pdp.One2One(pdp.combine_batches, buffer_size=buffer_size)
    )


def make_patch_3d_strat_iter_quantiles_centers(ids, load_x, load_y, *, batch_size, x_patch_sizes, y_patch_size,
                                               nonzero_fraction, buffer_size, n_quantiles):
    x_patch_sizes = np.array(x_patch_sizes)
    y_patch_size = np.array(y_patch_size)

    spatial_dims = [-3, -2, -1]

    random_seq = iter(functools.partial(random.choice, ids), None)

    @functools.lru_cache(len(ids))
    def _load_patient(patient_id):
        return Patient(patient_id, load_x(patient_id), load_y(patient_id))

    @functools.lru_cache(len(ids))
    def _find_cancer_and_padding_values_and_quantiles_(patient: Patient):
        x, y, cancer_ids, padding_vals = find_cancer_and_padding_values(
            patient.x, patient.y, y_patch_size=y_patch_size, spatial_dims=spatial_dims
        )
        quantiles = np.percentile(x, np.linspace(0, 100, n_quantiles))
        return x, y, cancer_ids, padding_vals, quantiles

    @pdp.pack_args
    def _extract_patches(x, y, cancer_center_indices, padding_values, quantiles):
        if np.random.uniform() < nonzero_fraction:
            center_idx = random.choice(cancer_center_indices)
        else:
            center_idx = get_random_center_idx(y, y_patch_size, spatial_dims=spatial_dims)

        xs = extract_patches(x, patch_sizes=x_patch_sizes, center_idx=center_idx, padding_values=padding_values,
                             spatial_dims=spatial_dims)
        y, = extract_patches(y, patch_sizes=[y_patch_size], center_idx=center_idx, padding_values=0,
                             spatial_dims=spatial_dims)

        center_patch = get_coordinate_features(np.array(x.shape)[spatial_dims], center_idx, y_patch_size)

        return (*xs, center_patch, quantiles, y)

    return product_generator(
        pdp.Source(random_seq, buffer_size=3),
        pdp.One2One(_load_patient, buffer_size=len(ids)),
        pdp.One2One(_find_cancer_and_padding_values_and_quantiles_, buffer_size=len(ids)),
        pdp.One2One(_extract_patches, buffer_size=batch_size),
        pdp.Many2One(chunk_size=batch_size, buffer_size=3),
        pdp.One2One(pdp.combine_batches, buffer_size=buffer_size)
    )


class ExpirationPool:
    def __init__(self, expiration_time, pool_size):
        self.pool_size = pool_size
        self.expiration_time = expiration_time

        self.data = []
        self.expiration_timer = []

    def is_full(self):
        return len(self.data) == self.pool_size

    def put(self, value):
        assert not self.is_full()
        self.data.append(value)
        self.expiration_timer.append(self.expiration_time)

    def draw(self):
        assert self.is_full()
        i = random.randint(0, self.pool_size - 1)
        value = self.data[i]
        self.expiration_timer[i] -= 1

        assert self.expiration_timer[i] >= 0
        if self.expiration_timer[i] == 0:
            del self.data[i]
            del self.expiration_timer[i]

        return value


def make_patch_3d_strat_augm_iter(ids, load_x, load_y, *, batch_size, x_patch_sizes, y_patch_size, nonzero_fraction,
                                  buffer_size, expiration_time, pool_size, n_workers):
    x_patch_sizes = np.array(x_patch_sizes)
    y_patch_size = np.array(y_patch_size)

    spatial_dims = [-3, -2, -1]

    random_seq = iter(functools.partial(random.choice, ids), None)

    @functools.lru_cache(len(ids))
    def _load_patient(patient_id):
        return load_x(patient_id), load_y(patient_id)

    @pdp.pack_args
    def _augment(x, y):
        convert = y.ndim == 3
        if convert:
            unique = np.unique(y)
            y = np.array([y == i for i in unique], dtype=np.float32)

        x, y = spatial_augmentation_strict(x, y, axes=[-3, -2, -1])
        x, y = random_flip(x, y, axes=[-3])

        if convert:
            y = np.argmax(y, axis=0)
            #     restoring old int tensor
            if set(unique) - set(range(len(unique))):
                for i, val in enumerate(unique):
                    y[y == i] = val
        else:
            y = y > 0.5

        return x, y

    @pdp.pack_args
    def _find_cancer_and_padding_values(x, y):
        return find_cancer_and_padding_values(x, y, y_patch_size=y_patch_size, spatial_dims=spatial_dims)

    pool = ExpirationPool(expiration_time=expiration_time, pool_size=pool_size)

    @pdp.pack_args
    def _augmented_pool_sampling(x, y, cancer_center_indices, padding_values):
        nonlocal pool
        pool.put((x, y, cancer_center_indices, padding_values))
        while pool.is_full():
            yield pool.draw()

    @pdp.pack_args
    def _extract_patches(x, y, cancer_center_indices, padding_values):
        if np.random.uniform() < nonzero_fraction:
            center_idx = random.choice(cancer_center_indices)
        else:
            center_idx = get_random_center_idx(y, y_patch_size, spatial_dims=spatial_dims)

        xs = extract_patches(x, patch_sizes=x_patch_sizes, center_idx=center_idx, padding_values=padding_values,
                             spatial_dims=spatial_dims)
        y, = extract_patches(y, patch_sizes=[y_patch_size], center_idx=center_idx, padding_values=0,
                             spatial_dims=spatial_dims)
        return (*xs, y)

    return product_generator(
        pdp.Source(random_seq, buffer_size=3),
        pdp.One2One(_load_patient, buffer_size=len(ids)),
        pdp.One2One(_augment, n_workers=n_workers, buffer_size=3),
        pdp.One2One(_find_cancer_and_padding_values, buffer_size=pool_size // 2),
        pdp.One2Many(_augmented_pool_sampling, buffer_size=batch_size),
>>>>>>> 84186128
        pdp.One2One(_extract_patches, buffer_size=batch_size),
        *make_batch_blocks(batch_size, buffer_size=buffer_size)
    )
<|MERGE_RESOLUTION|>--- conflicted
+++ resolved
@@ -69,17 +69,10 @@
 
         return (*xs, y)
 
-<<<<<<< HEAD
-    return pdp.Pipeline(
-        make_source_random(3),
+    return product_generator(
+        make_source_random(ids),
         make_block_load_x_y(load_x, load_y, buffer_size=len(ids)),
         make_block_find_padding(buffer_size=len(ids)),
-=======
-    return product_generator(
-        pdp.Source(random_seq, buffer_size=3),
-        pdp.One2One(_load_patient, buffer_size=len(ids)),
-        pdp.One2One(_find_padding_values, buffer_size=len(ids)),
->>>>>>> 84186128
         pdp.One2One(_extract_patches, buffer_size=batch_size),
         *make_batch_blocks(batch_size, buffer_size=buffer_size)
     )
@@ -98,219 +91,16 @@
 
         xs = extract_patches(o['x'], patch_sizes=x_patch_sizes, center_idx=center_idx, padding_values=o['padding'],
                              spatial_dims=spatial_dims)
-<<<<<<< HEAD
+
         y, = extract_patches(o['y'], patch_sizes=[y_patch_size], center_idx=center_idx, padding_values=0,
                              spatial_dims=spatial_dims)
         return (*xs, y)
 
-    return pdp.Pipeline(
+    return product_generator(
         make_source_random(ids),
         make_block_load_x_y(load_x, load_y, buffer_size=len(ids)),
         make_block_find_padding(len(ids)),
         make_block_find_cancer(y_patch_size, buffer_size=len(ids)),
-=======
-        y, = extract_patches(y, patch_sizes=[y_patch_size], center_idx=center_idx, padding_values=0,
-                             spatial_dims=spatial_dims)
-        return (*xs, y)
-
-    return product_generator(
-        pdp.Source(random_seq, buffer_size=3),
-        pdp.One2One(_load_patient, buffer_size=len(ids)),
-        pdp.One2One(_find_cancer_and_padding_values, buffer_size=len(ids)),
-        pdp.One2One(_extract_patches, buffer_size=batch_size),
-        pdp.Many2One(chunk_size=batch_size, buffer_size=3),
-        pdp.One2One(pdp.combine_batches, buffer_size=buffer_size)
-    )
-
-
-def make_patch_3d_strat_iter_quantiles(ids, load_x, load_y, *, batch_size, x_patch_sizes, y_patch_size,
-                                       nonzero_fraction, buffer_size, n_quantiles):
-    x_patch_sizes = np.array(x_patch_sizes)
-    y_patch_size = np.array(y_patch_size)
-
-    spatial_dims = [-3, -2, -1]
-
-    random_seq = iter(functools.partial(random.choice, ids), None)
-
-    @functools.lru_cache(len(ids))
-    def _load_patient(patient_id):
-        return Patient(patient_id, load_x(patient_id), load_y(patient_id))
-
-    @functools.lru_cache(len(ids))
-    def _find_cancer_and_padding_values_and_quantiles_(patient: Patient):
-        x, y, cancer_ids, padding_vals = find_cancer_and_padding_values(
-            patient.x, patient.y, y_patch_size=y_patch_size, spatial_dims=spatial_dims
-        )
-        quantiles = np.percentile(x, np.linspace(0, 100, n_quantiles))
-        return x, y, cancer_ids, padding_vals, quantiles
-
-    @pdp.pack_args
-    def _extract_patches(x, y, cancer_center_indices, padding_values, quantiles):
-        if np.random.uniform() < nonzero_fraction:
-            center_idx = random.choice(cancer_center_indices)
-        else:
-            center_idx = get_random_center_idx(y, y_patch_size, spatial_dims=spatial_dims)
-
-        xs = extract_patches(x, patch_sizes=x_patch_sizes, center_idx=center_idx, padding_values=padding_values,
-                             spatial_dims=spatial_dims)
-        y, = extract_patches(y, patch_sizes=[y_patch_size], center_idx=center_idx, padding_values=0,
-                             spatial_dims=spatial_dims)
-        return (*xs, quantiles, y)
-
-    return product_generator(
-        pdp.Source(random_seq, buffer_size=3),
-        pdp.One2One(_load_patient, buffer_size=len(ids)),
-        pdp.One2One(_find_cancer_and_padding_values_and_quantiles_, buffer_size=len(ids)),
-        pdp.One2One(_extract_patches, buffer_size=batch_size),
-        pdp.Many2One(chunk_size=batch_size, buffer_size=3),
-        pdp.One2One(pdp.combine_batches, buffer_size=buffer_size)
-    )
-
-
-def make_patch_3d_strat_iter_quantiles_centers(ids, load_x, load_y, *, batch_size, x_patch_sizes, y_patch_size,
-                                               nonzero_fraction, buffer_size, n_quantiles):
-    x_patch_sizes = np.array(x_patch_sizes)
-    y_patch_size = np.array(y_patch_size)
-
-    spatial_dims = [-3, -2, -1]
-
-    random_seq = iter(functools.partial(random.choice, ids), None)
-
-    @functools.lru_cache(len(ids))
-    def _load_patient(patient_id):
-        return Patient(patient_id, load_x(patient_id), load_y(patient_id))
-
-    @functools.lru_cache(len(ids))
-    def _find_cancer_and_padding_values_and_quantiles_(patient: Patient):
-        x, y, cancer_ids, padding_vals = find_cancer_and_padding_values(
-            patient.x, patient.y, y_patch_size=y_patch_size, spatial_dims=spatial_dims
-        )
-        quantiles = np.percentile(x, np.linspace(0, 100, n_quantiles))
-        return x, y, cancer_ids, padding_vals, quantiles
-
-    @pdp.pack_args
-    def _extract_patches(x, y, cancer_center_indices, padding_values, quantiles):
-        if np.random.uniform() < nonzero_fraction:
-            center_idx = random.choice(cancer_center_indices)
-        else:
-            center_idx = get_random_center_idx(y, y_patch_size, spatial_dims=spatial_dims)
-
-        xs = extract_patches(x, patch_sizes=x_patch_sizes, center_idx=center_idx, padding_values=padding_values,
-                             spatial_dims=spatial_dims)
-        y, = extract_patches(y, patch_sizes=[y_patch_size], center_idx=center_idx, padding_values=0,
-                             spatial_dims=spatial_dims)
-
-        center_patch = get_coordinate_features(np.array(x.shape)[spatial_dims], center_idx, y_patch_size)
-
-        return (*xs, center_patch, quantiles, y)
-
-    return product_generator(
-        pdp.Source(random_seq, buffer_size=3),
-        pdp.One2One(_load_patient, buffer_size=len(ids)),
-        pdp.One2One(_find_cancer_and_padding_values_and_quantiles_, buffer_size=len(ids)),
-        pdp.One2One(_extract_patches, buffer_size=batch_size),
-        pdp.Many2One(chunk_size=batch_size, buffer_size=3),
-        pdp.One2One(pdp.combine_batches, buffer_size=buffer_size)
-    )
-
-
-class ExpirationPool:
-    def __init__(self, expiration_time, pool_size):
-        self.pool_size = pool_size
-        self.expiration_time = expiration_time
-
-        self.data = []
-        self.expiration_timer = []
-
-    def is_full(self):
-        return len(self.data) == self.pool_size
-
-    def put(self, value):
-        assert not self.is_full()
-        self.data.append(value)
-        self.expiration_timer.append(self.expiration_time)
-
-    def draw(self):
-        assert self.is_full()
-        i = random.randint(0, self.pool_size - 1)
-        value = self.data[i]
-        self.expiration_timer[i] -= 1
-
-        assert self.expiration_timer[i] >= 0
-        if self.expiration_timer[i] == 0:
-            del self.data[i]
-            del self.expiration_timer[i]
-
-        return value
-
-
-def make_patch_3d_strat_augm_iter(ids, load_x, load_y, *, batch_size, x_patch_sizes, y_patch_size, nonzero_fraction,
-                                  buffer_size, expiration_time, pool_size, n_workers):
-    x_patch_sizes = np.array(x_patch_sizes)
-    y_patch_size = np.array(y_patch_size)
-
-    spatial_dims = [-3, -2, -1]
-
-    random_seq = iter(functools.partial(random.choice, ids), None)
-
-    @functools.lru_cache(len(ids))
-    def _load_patient(patient_id):
-        return load_x(patient_id), load_y(patient_id)
-
-    @pdp.pack_args
-    def _augment(x, y):
-        convert = y.ndim == 3
-        if convert:
-            unique = np.unique(y)
-            y = np.array([y == i for i in unique], dtype=np.float32)
-
-        x, y = spatial_augmentation_strict(x, y, axes=[-3, -2, -1])
-        x, y = random_flip(x, y, axes=[-3])
-
-        if convert:
-            y = np.argmax(y, axis=0)
-            #     restoring old int tensor
-            if set(unique) - set(range(len(unique))):
-                for i, val in enumerate(unique):
-                    y[y == i] = val
-        else:
-            y = y > 0.5
-
-        return x, y
-
-    @pdp.pack_args
-    def _find_cancer_and_padding_values(x, y):
-        return find_cancer_and_padding_values(x, y, y_patch_size=y_patch_size, spatial_dims=spatial_dims)
-
-    pool = ExpirationPool(expiration_time=expiration_time, pool_size=pool_size)
-
-    @pdp.pack_args
-    def _augmented_pool_sampling(x, y, cancer_center_indices, padding_values):
-        nonlocal pool
-        pool.put((x, y, cancer_center_indices, padding_values))
-        while pool.is_full():
-            yield pool.draw()
-
-    @pdp.pack_args
-    def _extract_patches(x, y, cancer_center_indices, padding_values):
-        if np.random.uniform() < nonzero_fraction:
-            center_idx = random.choice(cancer_center_indices)
-        else:
-            center_idx = get_random_center_idx(y, y_patch_size, spatial_dims=spatial_dims)
-
-        xs = extract_patches(x, patch_sizes=x_patch_sizes, center_idx=center_idx, padding_values=padding_values,
-                             spatial_dims=spatial_dims)
-        y, = extract_patches(y, patch_sizes=[y_patch_size], center_idx=center_idx, padding_values=0,
-                             spatial_dims=spatial_dims)
-        return (*xs, y)
-
-    return product_generator(
-        pdp.Source(random_seq, buffer_size=3),
-        pdp.One2One(_load_patient, buffer_size=len(ids)),
-        pdp.One2One(_augment, n_workers=n_workers, buffer_size=3),
-        pdp.One2One(_find_cancer_and_padding_values, buffer_size=pool_size // 2),
-        pdp.One2Many(_augmented_pool_sampling, buffer_size=batch_size),
->>>>>>> 84186128
         pdp.One2One(_extract_patches, buffer_size=batch_size),
         *make_batch_blocks(batch_size, buffer_size=buffer_size)
     )
