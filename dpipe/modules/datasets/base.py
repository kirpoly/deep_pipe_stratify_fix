from abc import ABC, abstractmethod
from functools import lru_cache

import numpy as np
from typing import List


class Dataset(ABC):
    @abstractmethod
    def __init__(self, data_path):
        self.data_path = data_path

    @abstractmethod
    def load_mscan(self, patient_id) -> np.array:
        """"Method returns multimodal scan of shape [n_chans_mscan, x, y, z]"""
        pass

    @abstractmethod
    def load_segm(self, patient_id) -> np.array:
        """"Method returns segmentation of shape [x, y, z], filled with int
         values"""
        pass

    @abstractmethod
    def load_msegm(self, patient) -> np.array:
        """"Method returns multimodel segmentation of shape
         [n_chans_msegm, x, y, z]. We use this result to compute dice scores"""
        pass

    @abstractmethod
    def segm2msegm(self, segm) -> np.array:
        pass

    @property
    @abstractmethod
    def patient_ids(self) -> List[str]:
        pass

    @property
    @abstractmethod
    def n_chans_mscan(self) -> int:
        pass

    @property
    @abstractmethod
    def n_chans_msegm(self) -> int:
        pass

    @property
    @abstractmethod
    def n_classes(self) -> int:
        """Number of classes for this problem. Supposed to be consistent with
        maximum int value in load_segm"""
        pass


class Proxy:
    def __init__(self, shadowed):
        self._shadowed = shadowed

    def __getattr__(self, name):
        return getattr(self._shadowed, name)


def make_tasked_dataset(dataset, dataset_task):
    if dataset_task == 'segm':
        return make_segm_y(dataset)
    elif dataset_task == 'msegm':
        return make_msegm_y(dataset)
    else:
        raise ValueError('Unknown dataset type\n' + \
                         'Received: {}'.format(dataset_task) + \
                         'Possible values segm and msegm')


def make_msegm_y(dataset) -> Dataset:
    class TaskedDataset(Proxy):
        def load_x(self, patient_id):
            return self._shadowed.load_mscan(patient_id)

<<<<<<< HEAD
    def load_x(self, patient_id):
        return self.load_mscan(patient_id)
=======
        def load_y(self, patient_id):
            return self._shadowed.load_msegm(patient_id)

        @property
        def n_chans_out(self):
            return self.n_chans_msegm

    return TaskedDataset(dataset)


def make_segm_y(dataset) -> Dataset:
    class TaskedDataset(Proxy):
        def load_x(self, patient_id):
            return self._shadowed.load_mscan(patient_id)

        def load_y(self, patient_id):
            return self._shadowed.load_segm(patient_id)

        @property
        def n_chans_out(self):
            return self.n_classes
>>>>>>> 7d472581

    return TaskedDataset(dataset)


def make_cached(dataset) -> Dataset:
    n = len(dataset.patient_ids)

    class CachedDataset(Proxy):
        @lru_cache(n)
        def load_x(self, patient_id):
            return self._shadowed.load_x(patient_id)

        @lru_cache(n)
        def load_y(self, patient_id):
            return self._shadowed.load_y(patient_id)

    return CachedDataset(dataset)<|MERGE_RESOLUTION|>--- conflicted
+++ resolved
@@ -62,6 +62,10 @@
         return getattr(self._shadowed, name)
 
 
+    def load_x(self, patient_id):
+        return self.load_mscan(patient_id)
+
+
 def make_tasked_dataset(dataset, dataset_task):
     if dataset_task == 'segm':
         return make_segm_y(dataset)
@@ -78,10 +82,6 @@
         def load_x(self, patient_id):
             return self._shadowed.load_mscan(patient_id)
 
-<<<<<<< HEAD
-    def load_x(self, patient_id):
-        return self.load_mscan(patient_id)
-=======
         def load_y(self, patient_id):
             return self._shadowed.load_msegm(patient_id)
 
@@ -103,7 +103,6 @@
         @property
         def n_chans_out(self):
             return self.n_classes
->>>>>>> 7d472581
 
     return TaskedDataset(dataset)
 
