--- conflicted
+++ resolved
@@ -55,15 +55,10 @@
     'dataset': ['-ds', '--dataset'],
     'dataset_cached': dict(names=['--chached'], action='store_true',
                            default=False,
-<<<<<<< HEAD
                            help='whether the dataset is chached'),
     'save_on_quit': dict(names=['--save'], action='store_true', default=False,
                          help='whether to save the model after ctrl+c is '
                               'pressed'),
-=======
-                           help='whether the shadowed is chached'),
-
->>>>>>> 7d472581
     'model': ['-m'],
 }
 
