import os
import json

from dpipe.config import parse_config, get_parser
from dpipe.config import config_dataset, config_split, config_build_experiment

if __name__ == '__main__':
<<<<<<< HEAD
    parser = get_default_parser()
    parser.add_argument('-ep', '--experiments_path')
    parser.add_argument('-sp', '--scripts_path')
=======
    parser = get_parser()
    parser.add_argument('-ed', '--experiment_dir')
>>>>>>> 4f054167
    config = parse_config(parser)

    experiments_path = config['experiments_path']
    scripts_path = config['scripts_path']

    dataset = config_dataset(config)
    split = config_split(config, dataset)
    build_experiment = config_build_experiment(config)

    build_experiment(split, experiments_path)

    with open(os.path.join(experiments_path, 'config.json'), 'w') as f:
        json.dump(config, f, indent=2, sort_keys=True)

    with open(os.path.join(experiments_path, 'paths.json'), 'w') as f:
        json.dump({'scripts_path': scripts_path},
                  f, indent=2, sort_keys=True)<|MERGE_RESOLUTION|>--- conflicted
+++ resolved
@@ -5,14 +5,9 @@
 from dpipe.config import config_dataset, config_split, config_build_experiment
 
 if __name__ == '__main__':
-<<<<<<< HEAD
-    parser = get_default_parser()
+    parser = get_parser()
     parser.add_argument('-ep', '--experiments_path')
     parser.add_argument('-sp', '--scripts_path')
-=======
-    parser = get_parser()
-    parser.add_argument('-ed', '--experiment_dir')
->>>>>>> 4f054167
     config = parse_config(parser)
 
     experiments_path = config['experiments_path']
