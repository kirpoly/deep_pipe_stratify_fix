import functools
from typing import List
from collections import ChainMap

import numpy as np

import dpipe.medim as medim
from dpipe.config import bind_module
from .base import Dataset


class Proxy:
    def __init__(self, shadowed):
        self._shadowed = shadowed

    def __getattr__(self, name):
        return getattr(self._shadowed, name)


register = bind_module('dataset_wrapper')


@register()
def cached(dataset: Dataset) -> Dataset:
    n = len(dataset.patient_ids)

    class CachedDataset(Proxy):
        @functools.lru_cache(n)
        def load_mscan(self, patient_id):
            return self._shadowed.load_mscan(patient_id)

        @functools.lru_cache(n)
        def load_segm(self, patient_id):
            return self._shadowed.load_segm(patient_id)

        @functools.lru_cache(n)
        def load_msegm(self, patient_id):
            return self._shadowed.load_msegm(patient_id)

    return CachedDataset(dataset)


@register()
def bbox_extraction(dataset: Dataset) -> Dataset:
    # Use this small cache to speed up data loading. Usually users load
    # all scans for the same person at the same time
    load_mscan = functools.lru_cache(3)(dataset.load_mscan)

    class BBoxedDataset(Proxy):
        def load_mscan(self, patient_id):
            img = load_mscan(patient_id)
            mask = np.any(img > 0, axis=0)
            return medim.bb.extract([img], mask)[0]

        def load_segm(self, patient_id):
            img = self._shadowed.load_segm(patient_id)
            mask = np.any(load_mscan(patient_id) > 0, axis=0)
            return medim.bb.extract([img], mask=mask)[0]

        def load_msegm(self, patient_id):
            img = self._shadowed.load_msegm(patient_id)
            mask = np.any(load_mscan(patient_id) > 0, axis=0)
            return medim.bb.extract([img], mask=mask)[0]

    return BBoxedDataset(dataset)


@register()
def normalized(dataset: Dataset, mean=True, std=True,
               drop_percentile: int = None) -> Dataset:
    class NormalizedDataset(Proxy):
        def load_mscan(self, patient_id):
            img = self._shadowed.load_mscan(patient_id)
            return medim.prep.normalize_mscan(img, mean=mean, std=std,
                                              drop_percentile=drop_percentile)

    return NormalizedDataset(dataset)


@register()
def normalized_sub(dataset: Dataset) -> Dataset:
    class NormalizedDataset(Proxy):
        def load_mscan(self, patient_id):
            mscan = self._shadowed.load_mscan(patient_id)
            mask = np.any(mscan > 0, axis=0)
            mscan_inner = medim.bb.extract([mscan], mask)[0]

            mscan = mscan / mscan_inner.std(axis=(1, 2, 3), keepdims=True)

            return mscan

    return NormalizedDataset(dataset)


<<<<<<< HEAD
def add_groups_from_df(dataset: Dataset, group_col: str) -> Dataset:
=======
@register()
def groups(dataset: Dataset, group_col: str) -> Dataset:
>>>>>>> 4d5209c2
    class GroupedFromMetadata(Proxy):
        @property
        def groups(self):
            return self._shadowed.dataFrame[group_col].as_matrix()

    return GroupedFromMetadata(dataset)


def add_groups_from_ids(dataset: Dataset, separator: str) -> Dataset:
    roots = [pi.split(separator)[0] for pi in dataset.patient_ids]
    root2group = dict(map(lambda x: (x[1], x[0]), enumerate(set(roots))))
    groups = tuple(root2group[pi.split(separator)[0]]
                   for pi in dataset.patient_ids)

    class GroupsFromIDs(Proxy):
        @property
        def groups(self):
            return groups

    return GroupsFromIDs(dataset)


def merge_datasets(datasets: List[Dataset]) -> Dataset:
    [np.testing.assert_array_equal(a.segm2msegm_matrix, b.segm2msegm_matrix)
     for a, b, in zip(datasets, datasets[1:])]

    assert all(dataset.n_chans_mscan == datasets[0].n_chans_mscan
               for dataset in datasets)

    patient_id2dataset = ChainMap(*({pi: dataset for pi in dataset.patient_ids}
                                    for dataset in datasets))

    patient_ids = sorted(list(patient_id2dataset.keys()))

    class MergedDataset(Proxy):
        @property
        def patient_ids(self):
            return patient_ids

        def load_mscan(self, patient_id):
            return patient_id2dataset[patient_id].load_mscan(patient_id)

        def load_segm(self, patient_id):
            return patient_id2dataset[patient_id].load_segm(patient_id)

        def load_msegm(self, patient_id):
            return patient_id2dataset[patient_id].load_msegm(patient_id)

    return MergedDataset(datasets[0])<|MERGE_RESOLUTION|>--- conflicted
+++ resolved
@@ -92,12 +92,8 @@
     return NormalizedDataset(dataset)
 
 
-<<<<<<< HEAD
+@register()
 def add_groups_from_df(dataset: Dataset, group_col: str) -> Dataset:
-=======
-@register()
-def groups(dataset: Dataset, group_col: str) -> Dataset:
->>>>>>> 4d5209c2
     class GroupedFromMetadata(Proxy):
         @property
         def groups(self):
