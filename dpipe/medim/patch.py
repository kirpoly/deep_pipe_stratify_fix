--- conflicted
+++ resolved
@@ -3,18 +3,13 @@
 """
 import numpy as np
 
-from .axes import expand_axes
-from .types import AxesLike
-<<<<<<< HEAD
-from .checks import check_len
-from .box import limit_box, get_box_padding, broadcast_box, get_random_box
-from .utils import build_slices, pad, squeeze_first
-=======
+from .box import returns_box
+from .axes import expand_axes, fill_by_indices, AxesLike
+from .shape_utils import shape_after_full_convolution
 from .checks import check_len, check_shape_along_axis
-from .box import limit_box, get_box_padding, broadcast_spatial_box, get_random_box
+from .box import limit_box, get_box_padding, broadcast_box
 from .utils import build_slices, pad
 from .itertools import squeeze_first
->>>>>>> 4fe207b9
 
 
 def extract_patch(x: np.ndarray, *, box: np.array, padding_values=None) -> np.array:
@@ -55,4 +50,11 @@
     check_shape_along_axis(*arrays, axis=expand_axes(axes, patch_size))
 
     slc = (..., *build_slices(*get_random_box(arrays[0].shape, patch_size, axes)))
-    return squeeze_first(tuple(arr[slc] for arr in arrays))+    return squeeze_first(tuple(arr[slc] for arr in arrays))
+
+
+@returns_box
+def get_random_box(shape: AxesLike, box_shape: AxesLike, axes: AxesLike = None):
+    """Get a random box of corresponding shape that fits in the `shape` along the given axes."""
+    start = np.stack(map(np.random.randint, shape_after_full_convolution(shape, box_shape, axes)))
+    return start, start + fill_by_indices(shape, box_shape, axes)