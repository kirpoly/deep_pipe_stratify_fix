--- conflicted
+++ resolved
@@ -9,24 +9,8 @@
 # Probably need to rewrite to support it
 
 
-<<<<<<< HEAD
-def find_patch_size(shape, spatial_patch_size, spatial_dims):
-    patch_shape = np.array(shape)
-    patch_shape[spatial_dims] = spatial_patch_size
-    return patch_shape
-
-
-def find_patch_start_end_padding(
-        shape: np.ndarray, *, spatial_center_idx: np.array,
-        spatial_patch_size: np.array, spatial_dims: list):
-    # TODO: why?
-    # assert np.all((spatial_patch_size % 2) == 1), \
-    #     'even patch size is not supported'
-
-=======
 def find_patch_start_end_padding(shape: np.ndarray, *, spatial_center_idx: np.array, spatial_patch_size: np.array,
                                  spatial_dims: list):
->>>>>>> bb4b9f46
     spatial_start = spatial_center_idx - spatial_patch_size // 2
     spatial_end = spatial_start + spatial_patch_size
 
