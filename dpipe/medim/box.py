"""Functions to work with boxes: immutable numpy arrays of shape (start, stop) that represent borders of the rectangle.
Left is inclusive, right is non-inclusive, so this box can be used as `build_slices(box[0], box[1])`.
 All boxes are immutable."""
import itertools
from functools import wraps

import numpy as np

from dpipe.medim.shape_utils import shape_after_full_convolution, fill_by_indices
from dpipe.medim.types import AxesLike

from .types import AxesLike
from .checks import check_len
from .shape_utils import compute_shape_from_spatial, shape_after_full_convolution
from .axes import fill_by_indices
from .utils import build_slices


def make_box_(iterable):
    """Returns `box`, generated inplace from the `iterable`. If `iterable` was a numpy array, will make it
    immutable and return."""
    box = np.asarray(iterable)
    box.setflags(write=False)

    assert box.ndim == 2 and len(box) == 2, box.shape
    assert np.all(box[0] <= box[1]), box

    return box


def get_box_volume(box):
    return np.prod(box[1] - box[0], axis=0)


def returns_box(func):
    """Returns function, decorated so that it returns a box."""

    @wraps(func)
    def func_returning_box(*args, **kwargs):
        return make_box_(func(*args, **kwargs))

    return func_returning_box


@returns_box
def get_containing_box(shape: tuple):
    """Returns box that contains complete array of shape `shape`."""
    return [0] * len(shape), shape


@returns_box
def broadcast_box(box, shape: tuple, dims: tuple):
    """Returns box, such that it contains `box` across ``dims`` and whole array
    with shape `shape` across other dimensions."""
    return (compute_shape_from_spatial([0] * len(shape), box[0], dims),
            compute_shape_from_spatial(shape, box[1], dims))


@returns_box
def limit_box(box, limit):
    """Returns `box`, maximum subset of the input `box` so that start would be non-negative and
    stop would be limited by the `limit`."""
    check_len(*box, limit)
    return np.maximum(box[0], 0), np.minimum(box[1], limit)


def get_box_padding(box: np.ndarray, limit):
    """Returns padding that is necessary to get `box` from array of shape `limit`.
     Returns padding in numpy form, so it can be given to `numpy.pad`."""
    check_len(*box, limit)
    return np.maximum([-box[0], box[1] - limit], 0).T


@returns_box
def add_margin(box: np.ndarray, margin):
    """Returns `box` with size increased by the `margin` (need to be broadcastable to the box)
    compared to the input `box`."""
    margin = np.broadcast_to(margin, box.shape)
    return box[0] - margin[0], box[1] + margin[1]


@returns_box
def get_centered_box(center: np.ndarray, box_size: np.ndarray):
    """Get box of size `box_size`, centered in the `center`.
    If `box_size` is odd, `center` will be closer to the right."""
    start = center - box_size // 2
    stop = center + box_size // 2 + box_size % 2
    return start, stop


@returns_box
def mask2bounding_box(mask: np.ndarray):
    """Find the smallest box that contains all true values of the mask, so that if
     you use them in slice() you will extract box with all true values."""
    assert mask.any(), "Mask have no True values."

    start, stop = [], []
    for ax in itertools.combinations(range(mask.ndim), mask.ndim - 1):
        nonzero = np.any(mask, axis=ax)
        if np.any(nonzero):
            left, right = np.where(nonzero)[0][[0, -1]]
        else:
            left, right = 0, 0
        start.insert(0, left)
        stop.insert(0, right + 1)
    return start, stop


def box2slices(box):
    return build_slices(*box)


@returns_box
def get_random_box(shape: AxesLike, box_shape: AxesLike, axes: AxesLike = None):
    """Get a random box of corresponding shape that fits in the `shape` along the given axes."""
    start = np.stack(map(np.random.randint, shape_after_full_convolution(shape, box_shape, axes)))
    return start, start + fill_by_indices(shape, box_shape, axes)


<<<<<<< HEAD
def get_boxes_grid(shape: AxesLike, box_size: AxesLike, stride: AxesLike, axes: AxesLike = None):
=======
def box2slices(box):
    return build_slices(*box)


def get_boxes_grid(shape: AxesLike, box_size: AxesLike, stride: AxesLike, axes: AxesLike = None, valid: bool = True):
>>>>>>> 4fe207b9
    """
    A convolution-like approach to generating slices from a tensor.

    Parameters
    ----------
    shape
        the input tensor's shape.
    box_size
    axes
        axes along which the slices will be taken.
    stride
        the stride (step-size) of the slice.
    valid
        whether boxes of size smaller than ``box_size`` should be left out.
    """
<<<<<<< HEAD
    final_shape = shape_after_full_convolution(shape, box_size, axes, stride, valid=False)
=======
    final_shape = shape_after_full_convolution(shape, box_size, axes, stride, valid=valid)
    box_size, stride = np.broadcast_arrays(box_size, stride)
>>>>>>> 4fe207b9
    full_box = fill_by_indices(shape, box_size, axes)
    full_stride = fill_by_indices(np.ones_like(shape), stride, axes)

    for start in np.ndindex(*final_shape):
        start = np.asarray(start) * full_stride
        yield make_box_([start, np.minimum(start + full_box, shape)])<|MERGE_RESOLUTION|>--- conflicted
+++ resolved
@@ -6,13 +6,8 @@
 
 import numpy as np
 
-from dpipe.medim.shape_utils import shape_after_full_convolution, fill_by_indices
-from dpipe.medim.types import AxesLike
-
-from .types import AxesLike
 from .checks import check_len
-from .shape_utils import compute_shape_from_spatial, shape_after_full_convolution
-from .axes import fill_by_indices
+from .shape_utils import compute_shape_from_spatial
 from .utils import build_slices
 
 
@@ -107,49 +102,4 @@
 
 
 def box2slices(box):
-    return build_slices(*box)
-
-
-@returns_box
-def get_random_box(shape: AxesLike, box_shape: AxesLike, axes: AxesLike = None):
-    """Get a random box of corresponding shape that fits in the `shape` along the given axes."""
-    start = np.stack(map(np.random.randint, shape_after_full_convolution(shape, box_shape, axes)))
-    return start, start + fill_by_indices(shape, box_shape, axes)
-
-
-<<<<<<< HEAD
-def get_boxes_grid(shape: AxesLike, box_size: AxesLike, stride: AxesLike, axes: AxesLike = None):
-=======
-def box2slices(box):
-    return build_slices(*box)
-
-
-def get_boxes_grid(shape: AxesLike, box_size: AxesLike, stride: AxesLike, axes: AxesLike = None, valid: bool = True):
->>>>>>> 4fe207b9
-    """
-    A convolution-like approach to generating slices from a tensor.
-
-    Parameters
-    ----------
-    shape
-        the input tensor's shape.
-    box_size
-    axes
-        axes along which the slices will be taken.
-    stride
-        the stride (step-size) of the slice.
-    valid
-        whether boxes of size smaller than ``box_size`` should be left out.
-    """
-<<<<<<< HEAD
-    final_shape = shape_after_full_convolution(shape, box_size, axes, stride, valid=False)
-=======
-    final_shape = shape_after_full_convolution(shape, box_size, axes, stride, valid=valid)
-    box_size, stride = np.broadcast_arrays(box_size, stride)
->>>>>>> 4fe207b9
-    full_box = fill_by_indices(shape, box_size, axes)
-    full_stride = fill_by_indices(np.ones_like(shape), stride, axes)
-
-    for start in np.ndindex(*final_shape):
-        start = np.asarray(start) * full_stride
-        yield make_box_([start, np.minimum(start + full_box, shape)])+    return build_slices(*box)