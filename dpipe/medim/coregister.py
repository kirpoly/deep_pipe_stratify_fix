import shlex
import subprocess
import os
import shutil

invert = 'ImageMath 3 %s Neg %s'
register = 'antsRegistrationSyNQuick.sh -d 3 -m %s -f %s -t s -o result -x %s'
transform = 'antsApplyTransforms -d 3 -i %s -o %s -r ' + \
            'resultWarped.nii.gz -t result1InverseWarp.nii.gz'

<<<<<<< HEAD

def create_transformation(image, inverse_mask, reference, result_folder):
    command = register % (reference, image, inverse_mask)
    subprocess.call(shlex.split(command), cwd=result_folder)
=======
>>>>>>> 4d5209c2

def coregister(result_path, masks_paths, modalities_paths, ref_path):
    """
    The initial transformation will be calculated based on the first entry in
    masks_paths and modalities_paths.

    Be sure to add ANTSPATH to the path before running the script
    """
    os.makedirs(result_path, exist_ok=True)

    masks_paths = list(map(os.path.abspath, masks_paths))
    modalities_paths = list(map(os.path.abspath, modalities_paths))
    result_path = os.path.abspath(result_path)

    neg_masks = [os.path.join(result_path, 'neg_mask%d.nii.gz' % i)
                 for i in range(len(masks_paths))]
    for neg_mask, mask in zip(neg_masks, masks_paths):
        command = invert % (neg_mask, mask)
        subprocess.call(shlex.split(command), cwd=result_path)

    mask_files = list(map(os.path.basename, masks_paths))
    mod_files = list(map(os.path.basename, modalities_paths))
    if not mod_files[0].endswith('gz'):
        mod_files[0] = mod_files[0] + '.gz'


    # apparently ANTs can't handle comas, so create a symlink:
    filename = ''
<<<<<<< HEAD
    sym_counter = 0

    for id, reference in refs_paths:
        result_folder = os.path.join(result_path, str(id))
        try:
            os.makedirs(result_folder)
        except FileExistsError:
            # this patient is already processed, so do nothing
            continue

        # apparently ANTs can't handle comas, so create a symlink:
        if ',' in reference:
            sym_counter += 1
            filename = os.path.basename(reference).replace(',', '')
            filename = os.path.join(result_folder, str(sym_counter) + filename)
            os.symlink(reference, filename)
            reference = filename

        # create the transformation
        create_transformation(modalities_paths[0], neg_masks[0], reference,
                              result_folder)

        # create other modalities
        for modality, name in zip(modalities_paths[1:], mod_files[1:]):
            apply_transformation(modality, name, result_folder)

        # create the masks
        for neg_mask, name in zip(neg_masks, mask_files):
            output = '_' + name
            command = transform % (neg_mask, output)
            subprocess.call(shlex.split(command), cwd=result_folder)
            command = invert % (name, output)
            subprocess.call(shlex.split(command), cwd=result_folder)
            os.remove(os.path.join(result_folder, output))

        if reference == filename:
            os.unlink(reference)
=======
    if ',' in ref_path:
        filename = os.path.basename(ref_path).replace(',', '')
        filename = os.path.join(result_path, filename)
        os.symlink(ref_path, filename)
        ref_path = filename

    # create the transformation
    command = register % (ref_path, modalities_paths[0], neg_masks[0])
    subprocess.call(shlex.split(command), cwd=result_path)
    warped = os.path.join(result_path, 'resultWarped.nii.gz')
    shutil.copyfile(warped, os.path.join(result_path, mod_files[0]))

    # create other modalities
    for file, name in zip(modalities_paths[1:], mod_files[1:]):
        command = transform % (file, name)
        subprocess.call(shlex.split(command), cwd=result_path)

    # create the masks
    for neg_mask, name in zip(neg_masks, mask_files):
        output = '_' + name
        command = transform % (neg_mask, output)
        subprocess.call(shlex.split(command), cwd=result_path)
        command = invert % (name, output)
        subprocess.call(shlex.split(command), cwd=result_path)
        os.remove(os.path.join(result_path, output))

    if ref_path == filename:
        os.unlink(ref_path)
>>>>>>> 4d5209c2

    for neg_mask in neg_masks:
        os.remove(neg_mask)


if __name__ == '__main__':
    import argparse

    parser = argparse.ArgumentParser()
    parser.add_argument('result_path')
    parser.add_argument('-msk', '--masks_paths', nargs='+')
    parser.add_argument('-mod', '--modalities_paths', nargs='+')
    parser.add_argument('-ref', '--ref_path')
    args = parser.parse_args()

    coregister(**dict(args._get_kwargs()))
<|MERGE_RESOLUTION|>--- conflicted
+++ resolved
@@ -1,129 +1,82 @@
-import shlex
-import subprocess
-import os
-import shutil
-
-invert = 'ImageMath 3 %s Neg %s'
-register = 'antsRegistrationSyNQuick.sh -d 3 -m %s -f %s -t s -o result -x %s'
-transform = 'antsApplyTransforms -d 3 -i %s -o %s -r ' + \
-            'resultWarped.nii.gz -t result1InverseWarp.nii.gz'
-
-<<<<<<< HEAD
-
-def create_transformation(image, inverse_mask, reference, result_folder):
-    command = register % (reference, image, inverse_mask)
-    subprocess.call(shlex.split(command), cwd=result_folder)
-=======
->>>>>>> 4d5209c2
-
-def coregister(result_path, masks_paths, modalities_paths, ref_path):
-    """
-    The initial transformation will be calculated based on the first entry in
-    masks_paths and modalities_paths.
-
-    Be sure to add ANTSPATH to the path before running the script
-    """
-    os.makedirs(result_path, exist_ok=True)
-
-    masks_paths = list(map(os.path.abspath, masks_paths))
-    modalities_paths = list(map(os.path.abspath, modalities_paths))
-    result_path = os.path.abspath(result_path)
-
-    neg_masks = [os.path.join(result_path, 'neg_mask%d.nii.gz' % i)
-                 for i in range(len(masks_paths))]
-    for neg_mask, mask in zip(neg_masks, masks_paths):
-        command = invert % (neg_mask, mask)
-        subprocess.call(shlex.split(command), cwd=result_path)
-
-    mask_files = list(map(os.path.basename, masks_paths))
-    mod_files = list(map(os.path.basename, modalities_paths))
-    if not mod_files[0].endswith('gz'):
-        mod_files[0] = mod_files[0] + '.gz'
-
-
-    # apparently ANTs can't handle comas, so create a symlink:
-    filename = ''
-<<<<<<< HEAD
-    sym_counter = 0
-
-    for id, reference in refs_paths:
-        result_folder = os.path.join(result_path, str(id))
-        try:
-            os.makedirs(result_folder)
-        except FileExistsError:
-            # this patient is already processed, so do nothing
-            continue
-
-        # apparently ANTs can't handle comas, so create a symlink:
-        if ',' in reference:
-            sym_counter += 1
-            filename = os.path.basename(reference).replace(',', '')
-            filename = os.path.join(result_folder, str(sym_counter) + filename)
-            os.symlink(reference, filename)
-            reference = filename
-
-        # create the transformation
-        create_transformation(modalities_paths[0], neg_masks[0], reference,
-                              result_folder)
-
-        # create other modalities
-        for modality, name in zip(modalities_paths[1:], mod_files[1:]):
-            apply_transformation(modality, name, result_folder)
-
-        # create the masks
-        for neg_mask, name in zip(neg_masks, mask_files):
-            output = '_' + name
-            command = transform % (neg_mask, output)
-            subprocess.call(shlex.split(command), cwd=result_folder)
-            command = invert % (name, output)
-            subprocess.call(shlex.split(command), cwd=result_folder)
-            os.remove(os.path.join(result_folder, output))
-
-        if reference == filename:
-            os.unlink(reference)
-=======
-    if ',' in ref_path:
-        filename = os.path.basename(ref_path).replace(',', '')
-        filename = os.path.join(result_path, filename)
-        os.symlink(ref_path, filename)
-        ref_path = filename
-
-    # create the transformation
-    command = register % (ref_path, modalities_paths[0], neg_masks[0])
-    subprocess.call(shlex.split(command), cwd=result_path)
-    warped = os.path.join(result_path, 'resultWarped.nii.gz')
-    shutil.copyfile(warped, os.path.join(result_path, mod_files[0]))
-
-    # create other modalities
-    for file, name in zip(modalities_paths[1:], mod_files[1:]):
-        command = transform % (file, name)
-        subprocess.call(shlex.split(command), cwd=result_path)
-
-    # create the masks
-    for neg_mask, name in zip(neg_masks, mask_files):
-        output = '_' + name
-        command = transform % (neg_mask, output)
-        subprocess.call(shlex.split(command), cwd=result_path)
-        command = invert % (name, output)
-        subprocess.call(shlex.split(command), cwd=result_path)
-        os.remove(os.path.join(result_path, output))
-
-    if ref_path == filename:
-        os.unlink(ref_path)
->>>>>>> 4d5209c2
-
-    for neg_mask in neg_masks:
-        os.remove(neg_mask)
-
-
-if __name__ == '__main__':
-    import argparse
-
-    parser = argparse.ArgumentParser()
-    parser.add_argument('result_path')
-    parser.add_argument('-msk', '--masks_paths', nargs='+')
-    parser.add_argument('-mod', '--modalities_paths', nargs='+')
-    parser.add_argument('-ref', '--ref_path')
-    args = parser.parse_args()
-
-    coregister(**dict(args._get_kwargs()))
+import shlex
+import subprocess
+import os
+import shutil
+
+invert = 'ImageMath 3 %s Neg %s'
+register = 'antsRegistrationSyNQuick.sh -d 3 -m %s -f %s -t s -o result -x %s'
+transform = 'antsApplyTransforms -d 3 -i %s -o %s -r ' + \
+            'resultWarped.nii.gz -t result1InverseWarp.nii.gz'
+
+
+def coregister(result_path, masks_paths, modalities_paths, ref_path):
+    """
+    The initial transformation will be calculated based on the first entry in
+    masks_paths and modalities_paths.
+
+    Be sure to add ANTSPATH to the path before running the script
+    """
+    os.makedirs(result_path, exist_ok=True)
+
+    masks_paths = list(map(os.path.abspath, masks_paths))
+    modalities_paths = list(map(os.path.abspath, modalities_paths))
+    result_path = os.path.abspath(result_path)
+
+    neg_masks = [os.path.join(result_path, 'neg_mask%d.nii.gz' % i)
+                 for i in range(len(masks_paths))]
+    for neg_mask, mask in zip(neg_masks, masks_paths):
+        command = invert % (neg_mask, mask)
+        subprocess.call(shlex.split(command), cwd=result_path)
+
+    mask_files = list(map(os.path.basename, masks_paths))
+    mod_files = list(map(os.path.basename, modalities_paths))
+    if not mod_files[0].endswith('gz'):
+        mod_files[0] = mod_files[0] + '.gz'
+
+
+    # apparently ANTs can't handle comas, so create a symlink:
+    filename = ''
+    if ',' in ref_path:
+        filename = os.path.basename(ref_path).replace(',', '')
+        filename = os.path.join(result_path, filename)
+        os.symlink(ref_path, filename)
+        ref_path = filename
+
+    # create the transformation
+    command = register % (ref_path, modalities_paths[0], neg_masks[0])
+    subprocess.call(shlex.split(command), cwd=result_path)
+    warped = os.path.join(result_path, 'resultWarped.nii.gz')
+    shutil.copyfile(warped, os.path.join(result_path, mod_files[0]))
+
+    # create other modalities
+    for file, name in zip(modalities_paths[1:], mod_files[1:]):
+        command = transform % (file, name)
+        subprocess.call(shlex.split(command), cwd=result_path)
+
+    # create the masks
+    for neg_mask, name in zip(neg_masks, mask_files):
+        output = '_' + name
+        command = transform % (neg_mask, output)
+        subprocess.call(shlex.split(command), cwd=result_path)
+        command = invert % (name, output)
+        subprocess.call(shlex.split(command), cwd=result_path)
+        os.remove(os.path.join(result_path, output))
+
+    if ref_path == filename:
+        os.unlink(ref_path)
+
+    for neg_mask in neg_masks:
+        os.remove(neg_mask)
+
+
+if __name__ == '__main__':
+    import argparse
+
+    parser = argparse.ArgumentParser()
+    parser.add_argument('result_path')
+    parser.add_argument('-msk', '--masks_paths', nargs='+')
+    parser.add_argument('-mod', '--modalities_paths', nargs='+')
+    parser.add_argument('-ref', '--ref_path')
+    args = parser.parse_args()
+
+    coregister(**dict(args._get_kwargs()))