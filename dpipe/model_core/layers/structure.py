import torch
import torch.nn as nn


def compose_blocks(structure, get_block):
    assert all([type(s) is int for s in structure]), f'{structure}'
    return nn.Sequential(*[
        get_block(n_chans_in, n_chans_out) for n_chans_in, n_chans_out in zip(structure[:-1], structure[1:])
    ])


class SplitCat(nn.Module):
    def __init__(self, *paths):
        super().__init__()
        self.paths = nn.ModuleList(list(paths))

    def forward(self, x):
        return torch.cat([path(x) for path in self.paths], dim=1)


<<<<<<< HEAD
class SplitAdd(nn.Module):
    def __init__(self, *paths):
        super().__init__()
        self.init_path, *paths = paths
        self.other_paths = nn.ModuleList(list(paths))

    def forward(self, x):
        result = self.init_path(x)
        for path in self.other_paths:
            result += path(x)

        return result
=======
class SplitReduce(nn.Module):
    def __init__(self, *paths, reduce):
        super().__init__()
        self.reduce = reduce
        self.paths = nn.ModuleList(list(paths))

    def forward(self, x):
        return self.reduce([path(x) for path in self.paths])
>>>>>>> 8e7d7889
<|MERGE_RESOLUTION|>--- conflicted
+++ resolved
@@ -18,7 +18,6 @@
         return torch.cat([path(x) for path in self.paths], dim=1)
 
 
-<<<<<<< HEAD
 class SplitAdd(nn.Module):
     def __init__(self, *paths):
         super().__init__()
@@ -31,7 +30,8 @@
             result += path(x)
 
         return result
-=======
+
+
 class SplitReduce(nn.Module):
     def __init__(self, *paths, reduce):
         super().__init__()
@@ -39,5 +39,4 @@
         self.paths = nn.ModuleList(list(paths))
 
     def forward(self, x):
-        return self.reduce([path(x) for path in self.paths])
->>>>>>> 8e7d7889
+        return self.reduce([path(x) for path in self.paths])