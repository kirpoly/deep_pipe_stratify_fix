--- conflicted
+++ resolved
@@ -1,11 +1,10 @@
 from . import flat
 
-<<<<<<< HEAD
 splitter_name2build_experiment = {
     'cv_111': flat.build,
     'group_cv_111': flat.build,
-=======
+}
+
 experiment_name2build_experiment = {
     'msegm_predict': flat.build
->>>>>>> 7d472581
 }